--- conflicted
+++ resolved
@@ -1,9 +1,5 @@
 {
-<<<<<<< HEAD
-	"id": "0babdf5b-d5cb-485e-b270-6da0a644614f",
-=======
-	"id": "8df2004f-35bd-439c-93b2-0d999d88ec99",
->>>>>>> 04fe63db
+	"id": "cf10e077-1975-444a-b2d2-3e8e71080526",
 	"name": "topcoder-bookings",
 	"values": [
 		{
@@ -302,7 +298,51 @@
 			"enabled": true
 		},
 		{
-<<<<<<< HEAD
+			"key": "workPeriodPaymentId",
+			"value": "",
+			"enabled": true
+		},
+		{
+			"key": "workPeriodPaymentIdCreatedByM2M",
+			"value": "",
+			"enabled": true
+		},
+		{
+			"key": "workPeriodPaymentId_created_by_administrator",
+			"value": "",
+			"enabled": true
+		},
+		{
+			"key": "job_id_created_for_member",
+			"value": "",
+			"enabled": true
+		},
+		{
+			"key": "resource_bookings_id_created_for_member",
+			"value": "",
+			"enabled": true
+		},
+		{
+			"key": "workPeriodPaymentId_created_for_member",
+			"value": "",
+			"enabled": true
+		},
+		{
+			"key": "job_id_created_for_connect_manager",
+			"value": "",
+			"enabled": true
+		},
+		{
+			"key": "resource_bookings_id_created_for_connect_manager",
+			"value": "",
+			"enabled": true
+		},
+		{
+			"key": "workPeriodPaymentId_created_for_connect_manager",
+			"value": "",
+			"enabled": true
+		},
+		{
 			"key": "interviewRound",
 			"value": "1",
 			"enabled": true
@@ -314,69 +354,45 @@
 		},
 		{
 			"key": "job_id_created_for_member",
-=======
-			"key": "workPeriodPaymentId",
->>>>>>> 04fe63db
-			"value": "",
-			"enabled": true
-		},
-		{
-<<<<<<< HEAD
+			"value": "",
+			"enabled": true
+		},
+		{
 			"key": "job_candidate_id_created_for_member",
-=======
-			"key": "workPeriodPaymentIdCreatedByM2M",
->>>>>>> 04fe63db
-			"value": "",
-			"enabled": true
-		},
-		{
-<<<<<<< HEAD
+			"value": "",
+			"enabled": true
+		},
+		{
 			"key": "interview_round_created_for_member",
 			"value": "1",
 			"enabled": true
 		},
 		{
 			"key": "job_id_created_for_connect_manager",
-=======
-			"key": "workPeriodPaymentId_created_by_administrator",
->>>>>>> 04fe63db
-			"value": "",
-			"enabled": true
-		},
-		{
-<<<<<<< HEAD
+			"value": "",
+			"enabled": true
+		},
+		{
 			"key": "job_candidate_id_created_for_connect_manager",
-=======
-			"key": "job_id_created_for_member",
->>>>>>> 04fe63db
-			"value": "",
-			"enabled": true
-		},
-		{
-<<<<<<< HEAD
+			"value": "",
+			"enabled": true
+		},
+		{
 			"key": "interview_round_created_for_connect_manager",
 			"value": "1",
 			"enabled": true
 		},
 		{
 			"key": "completedInterviewJobCandidateId",
-=======
-			"key": "resource_bookings_id_created_for_member",
->>>>>>> 04fe63db
-			"value": "",
-			"enabled": true
-		},
-		{
-<<<<<<< HEAD
+			"value": "",
+			"enabled": true
+		},
+		{
 			"key": "completedInterviewRound",
-=======
-			"key": "workPeriodPaymentId_created_for_member",
->>>>>>> 04fe63db
-			"value": "",
-			"enabled": true
-		},
-		{
-<<<<<<< HEAD
+			"value": "",
+			"enabled": true
+		},
+		{
 			"key": "token_m2m_create_interviews",
 			"value": "eyJhbGciOiJIUzI1NiIsInR5cCI6IkpXVCJ9.eyJpc3MiOiJodHRwczovL3RvcGNvZGVyLWRldi5hdXRoMC5jb20vIiwic3ViIjoiZW5qdzE4MTBlRHozWFR3U08yUm4yWTljUVRyc3BuM0JAY2xpZW50cyIsImF1ZCI6Imh0dHBzOi8vbTJtLnRvcGNvZGVyLWRldi5jb20vIiwiaWF0IjoxNTUwOTA2Mzg4LCJleHAiOjIxNDc0ODM2NDgsImF6cCI6ImVuancxODEwZUR6M1hUd1NPMlJuMlk5Y1FUcnNwbjNCIiwic2NvcGUiOiJjcmVhdGU6dGFhcy1pbnRlcnZpZXdzIiwiZ3R5IjoiY2xpZW50LWNyZWRlbnRpYWxzIn0.VD5j8qdgK3ZPctqD-Nb5KKfSeFIuyajc7Q-wQ_kabIk",
 			"enabled": true
@@ -404,29 +420,10 @@
 		{
 			"key": "token_m2m_read_jobCandidates_all_interviews",
 			"value": "eyJhbGciOiJIUzI1NiIsInR5cCI6IkpXVCJ9.eyJpc3MiOiJodHRwczovL3RvcGNvZGVyLWRldi5hdXRoMC5jb20vIiwic3ViIjoiZW5qdzE4MTBlRHozWFR3U08yUm4yWTljUVRyc3BuM0JAY2xpZW50cyIsImF1ZCI6Imh0dHBzOi8vbTJtLnRvcGNvZGVyLWRldi5jb20vIiwiaWF0IjoxNTUwOTA2Mzg4LCJleHAiOjIxNDc0ODM2NDgsImF6cCI6ImVuancxODEwZUR6M1hUd1NPMlJuMlk5Y1FUcnNwbjNCIiwic2NvcGUiOiJyZWFkOnRhYXMtam9iQ2FuZGlkYXRlcyBhbGw6dGFhcy1pbnRlcnZpZXdzIiwiZ3R5IjoiY2xpZW50LWNyZWRlbnRpYWxzIn0.XQj74JSHp98XKxa1eZnMMpHxGpHeZAHVhLvFAN7gHBY",
-=======
-			"key": "job_id_created_for_connect_manager",
-			"value": "",
-			"enabled": true
-		},
-		{
-			"key": "resource_bookings_id_created_for_connect_manager",
-			"value": "",
-			"enabled": true
-		},
-		{
-			"key": "workPeriodPaymentId_created_for_connect_manager",
-			"value": "",
->>>>>>> 04fe63db
 			"enabled": true
 		}
 	],
 	"_postman_variable_scope": "environment",
-<<<<<<< HEAD
-	"_postman_exported_at": "2021-04-18T22:46:43.185Z",
+	"_postman_exported_at": "2021-04-22T11:06:21.725Z",
 	"_postman_exported_using": "Postman/8.2.3"
-=======
-	"_postman_exported_at": "2021-04-09T20:23:10.418Z",
-	"_postman_exported_using": "Postman/8.2.1"
->>>>>>> 04fe63db
 }