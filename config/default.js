require('dotenv').config()
module.exports = {
  // the log level, default is 'debug'
  LOG_LEVEL: process.env.LOG_LEVEL || 'debug',
  // the server port, default is 3000
  PORT: process.env.PORT || 3000,
  // the server api base path
  BASE_PATH: process.env.BASE_PATH || '/api/v5',

  // The authorization secret used during token verification.
  AUTH_SECRET: process.env.AUTH_SECRET || 'mysecret',
  // The valid issuer of tokens, a json array contains valid issuer.
  VALID_ISSUERS: process.env.VALID_ISSUERS || '["https://api.topcoder-dev.com", "https://api.topcoder.com", "https://topcoder-dev.auth0.com/", "https://auth.topcoder-dev.com/"]',
  // Auth0 URL, used to get TC M2M token
  AUTH0_URL: process.env.AUTH0_URL,
  // Auth0 audience, used to get TC M2M token
  AUTH0_AUDIENCE: process.env.AUTH0_AUDIENCE,
  // Auth0 audience for U-Bahn
  AUTH0_AUDIENCE_UBAHN: process.env.AUTH0_AUDIENCE_UBAHN,
  // Auth0 token cache time, used to get TC M2M token
  TOKEN_CACHE_TIME: process.env.TOKEN_CACHE_TIME,
  // Auth0 client id, used to get TC M2M token
  AUTH0_CLIENT_ID: process.env.AUTH0_CLIENT_ID,
  // Auth0 client secret, used to get TC M2M token
  AUTH0_CLIENT_SECRET: process.env.AUTH0_CLIENT_SECRET,
  // Proxy Auth0 URL, used to get TC M2M token
  AUTH0_PROXY_SERVER_URL: process.env.AUTH0_PROXY_SERVER_URL,

  m2m: {
    M2M_AUDIT_USER_ID: process.env.M2M_AUDIT_USER_ID || '00000000-0000-0000-0000-000000000000',
    M2M_AUDIT_HANDLE: process.env.M2M_AUDIT_HANDLE || 'TopcoderService'
  },

  // the Topcoder v5 url
  TC_API: process.env.TC_API || 'https://api.topcoder-dev.com/v5',
  // the organization id
  ORG_ID: process.env.ORG_ID || '36ed815b-3da1-49f1-a043-aaed0a4e81ad',
  // the referenced skill provider id
  TOPCODER_SKILL_PROVIDER_ID: process.env.TOPCODER_SKILL_PROVIDER_ID || '9cc0795a-6e12-4c84-9744-15858dba1861',

  TOPCODER_USERS_API: process.env.TOPCODER_USERS_API || 'https://api.topcoder-dev.com/v3/users',
  // the api to find topcoder members
  TOPCODER_MEMBERS_API: process.env.TOPCODER_MEMBERS_API || 'https://api.topcoder-dev.com/v5/members',
  // rate limit of requests to user api
  MAX_PARALLEL_REQUEST_TOPCODER_USERS_API: process.env.MAX_PARALLEL_REQUEST_TOPCODER_USERS_API || 100,

  // PostgreSQL database url.
  DATABASE_URL: process.env.DATABASE_URL || 'postgres://postgres:postgres@localhost:5432/postgres',
  // string - PostgreSQL database target schema
  DB_SCHEMA_NAME: process.env.DB_SCHEMA_NAME || 'bookings',
  // the project service url
  PROJECT_API_URL: process.env.PROJECT_API_URL || 'https://api.topcoder-dev.com',

  // the default path for importing and exporting data
  DEFAULT_DATA_FILE_PATH: './data/demo-data.json',

  esConfig: {
    // the elasticsearch host
    HOST: process.env.ES_HOST || 'http://localhost:9200',

    ELASTICCLOUD: {
      // The elastic cloud id, if your elasticsearch instance is hosted on elastic cloud. DO NOT provide a value for ES_HOST if you are using this
      id: process.env.ELASTICCLOUD_ID,
      // The elastic cloud username for basic authentication. Provide this only if your elasticsearch instance is hosted on elastic cloud
      username: process.env.ELASTICCLOUD_USERNAME,
      // The elastic cloud password for basic authentication. Provide this only if your elasticsearch instance is hosted on elastic cloud
      password: process.env.ELASTICCLOUD_PASSWORD
    },

    // The Amazon region to use when using AWS Elasticsearch service
    AWS_REGION: process.env.AWS_REGION || 'us-east-1', // AWS Region to be used if we use AWS ES

    // the job index
    ES_INDEX_JOB: process.env.ES_INDEX_JOB || 'job',
    // the job candidate index
    ES_INDEX_JOB_CANDIDATE: process.env.ES_INDEX_JOB_CANDIDATE || 'job_candidate',
    // the resource booking index
    ES_INDEX_RESOURCE_BOOKING: process.env.ES_INDEX_RESOURCE_BOOKING || 'resource_booking',
    // the role index
    ES_INDEX_ROLE: process.env.ES_INDEX_ROLE || 'role',

    // the max bulk size in MB for ES indexing
    MAX_BULK_REQUEST_SIZE_MB: process.env.MAX_BULK_REQUEST_SIZE_MB || 20,
    // the max number of documents per bulk for ES indexing
    MAX_BULK_NUM_DOCUMENTS: process.env.MAX_BULK_NUM_DOCUMENTS || 100
  },

  // Topcoder Bus API URL
  BUSAPI_URL: process.env.BUSAPI_URL || 'https://api.topcoder-dev.com/v5',
  // The error topic at which bus api will publish any errors
  KAFKA_ERROR_TOPIC: process.env.KAFKA_ERROR_TOPIC || 'common.error.reporting',
  // The originator value for the kafka messages
  KAFKA_MESSAGE_ORIGINATOR: process.env.KAFKA_MESSAGE_ORIGINATOR || 'taas-api',
  // topics for job service
  // the create job entity Kafka message topic
  TAAS_JOB_CREATE_TOPIC: process.env.TAAS_JOB_CREATE_TOPIC || 'taas.job.create',
  // the update job entity Kafka message topic
  TAAS_JOB_UPDATE_TOPIC: process.env.TAAS_JOB_UPDATE_TOPIC || 'taas.job.update',
  // the delete job entity Kafka message topic
  TAAS_JOB_DELETE_TOPIC: process.env.TAAS_JOB_DELETE_TOPIC || 'taas.job.delete',
  // topics for jobcandidate service
  // the create job candidate entity Kafka message topic
  TAAS_JOB_CANDIDATE_CREATE_TOPIC: process.env.TAAS_JOB_CANDIDATE_CREATE_TOPIC || 'taas.jobcandidate.create',
  // the update job candidate entity Kafka message topic
  TAAS_JOB_CANDIDATE_UPDATE_TOPIC: process.env.TAAS_JOB_CANDIDATE_UPDATE_TOPIC || 'taas.jobcandidate.update',
  // the delete job candidate entity Kafka message topic
  TAAS_JOB_CANDIDATE_DELETE_TOPIC: process.env.TAAS_JOB_CANDIDATE_DELETE_TOPIC || 'taas.jobcandidate.delete',
  // topics for resource booking service
  // the create resource booking entity Kafka message topic
  TAAS_RESOURCE_BOOKING_CREATE_TOPIC: process.env.TAAS_RESOURCE_BOOKING_CREATE_TOPIC || 'taas.resourcebooking.create',
  // the update resource booking entity Kafka message topic
  TAAS_RESOURCE_BOOKING_UPDATE_TOPIC: process.env.TAAS_RESOURCE_BOOKING_UPDATE_TOPIC || 'taas.resourcebooking.update',
  // the delete resource booking entity Kafka message topic
  TAAS_RESOURCE_BOOKING_DELETE_TOPIC: process.env.TAAS_RESOURCE_BOOKING_DELETE_TOPIC || 'taas.resourcebooking.delete',
  // topics for work period service
  // the create work period entity Kafka message topic
  TAAS_WORK_PERIOD_CREATE_TOPIC: process.env.TAAS_WORK_PERIOD_CREATE_TOPIC || 'taas.workperiod.create',
  // the update work period entity Kafka message topic
  TAAS_WORK_PERIOD_UPDATE_TOPIC: process.env.TAAS_WORK_PERIOD_UPDATE_TOPIC || 'taas.workperiod.update',
  // the delete work period entity Kafka message topic
  TAAS_WORK_PERIOD_DELETE_TOPIC: process.env.TAAS_WORK_PERIOD_DELETE_TOPIC || 'taas.workperiod.delete',
  // topics for work period payment service
  // the create work period payment entity Kafka message topic
  TAAS_WORK_PERIOD_PAYMENT_CREATE_TOPIC: process.env.TAAS_WORK_PERIOD_PAYMENT_CREATE_TOPIC || 'taas.workperiodpayment.create',
  // the update work period payment entity Kafka message topic
  TAAS_WORK_PERIOD_PAYMENT_UPDATE_TOPIC: process.env.TAAS_WORK_PERIOD_PAYMENT_UPDATE_TOPIC || 'taas.workperiodpayment.update',
  // the delete work period payment entity Kafka message topic
  TAAS_WORK_PERIOD_PAYMENT_DELETE_TOPIC: process.env.TAAS_WORK_PERIOD_PAYMENT_DELETE_TOPIC || 'taas.workperiodpayment.delete',
  // topics for interview service
  // the request interview Kafka message topic
  TAAS_INTERVIEW_REQUEST_TOPIC: process.env.TAAS_INTERVIEW_REQUEST_TOPIC || 'taas.interview.requested',
  // the interview update Kafka message topic
  TAAS_INTERVIEW_UPDATE_TOPIC: process.env.TAAS_INTERVIEW_UPDATE_TOPIC || 'taas.interview.update',
  // the interview bulk update Kafka message topic
  TAAS_INTERVIEW_BULK_UPDATE_TOPIC: process.env.TAAS_INTERVIEW_BULK_UPDATE_TOPIC || 'taas.interview.bulkUpdate',
  // topics for role service
  // the create role entity Kafka message topic
  TAAS_ROLE_CREATE_TOPIC: process.env.TAAS_ROLE_CREATE_TOPIC || 'taas.role.requested',
  // the update role entity Kafka message topic
  TAAS_ROLE_UPDATE_TOPIC: process.env.TAAS_ROLE_UPDATE_TOPIC || 'taas.role.update',
  // the delete role entity Kafka message topic
  TAAS_ROLE_DELETE_TOPIC: process.env.TAAS_ROLE_DELETE_TOPIC || 'taas.role.delete',

  // the Kafka message topic for sending email
  EMAIL_TOPIC: process.env.EMAIL_TOPIC || 'external.action.email',
  // the emails address for receiving the issue report
  // REPORT_ISSUE_EMAILS may contain comma-separated list of email which is converted to array
  REPORT_ISSUE_EMAILS: (process.env.REPORT_ISSUE_EMAILS || '').split(','),
  // the emails address for receiving the issue report
  // REPORT_ISSUE_EMAILS may contain comma-separated list of email which is converted to array
  REQUEST_EXTENSION_EMAILS: (process.env.REQUEST_EXTENSION_EMAILS || '').split(','),
  // the emails address for interview invitation
  // INTERVIEW_INVITATION_CC_LIST may contain comma-separated list of email which is converted to array
  INTERVIEW_INVITATION_CC_LIST: (process.env.INTERVIEW_INVITATION_CC_LIST || '').split(','),
  // INTERVIEW_INVITATION_RECIPIENTS_LIST may contain comma-separated list of email which is converted to array
  // scheduler@x.ai should be in the RECIPIENTS list
  INTERVIEW_INVITATION_RECIPIENTS_LIST: (process.env.INTERVIEW_INVITATION_RECIPIENTS_LIST || 'scheduler@topcoder.com').split(','),
  // SendGrid email template ID for reporting issue
  REPORT_ISSUE_SENDGRID_TEMPLATE_ID: process.env.REPORT_ISSUE_SENDGRID_TEMPLATE_ID,
  // SendGrid email template ID for requesting extension
  REQUEST_EXTENSION_SENDGRID_TEMPLATE_ID: process.env.REQUEST_EXTENSION_SENDGRID_TEMPLATE_ID,
  // SendGrid email template ID for interview invitation
  INTERVIEW_INVITATION_SENDGRID_TEMPLATE_ID: process.env.INTERVIEW_INVITATION_SENDGRID_TEMPLATE_ID,
  // The sender (aka `from`) email for invitation.
  INTERVIEW_INVITATION_SENDER_EMAIL: process.env.INTERVIEW_INVITATION_SENDER_EMAIL || 'talent@topcoder.com',
  // the URL where TaaS App is hosted
  TAAS_APP_URL: process.env.TAAS_APP_URL || 'https://platform.topcoder-dev.com/taas/myteams',
  // environment variables for Payment Service
  ROLE_ID_SUBMITTER: process.env.ROLE_ID_SUBMITTER || '732339e7-8e30-49d7-9198-cccf9451e221',
  TYPE_ID_TASK: process.env.TYPE_ID_TASK || 'ecd58c69-238f-43a4-a4bb-d172719b9f31',
  DEFAULT_TIMELINE_TEMPLATE_ID: process.env.DEFAULT_TIMELINE_TEMPLATE_ID || '53a307ce-b4b3-4d6f-b9a1-3741a58f77e6',
  DEFAULT_TRACK_ID: process.env.DEFAULT_TRACK_ID || '9b6fc876-f4d9-4ccb-9dfd-419247628825'

<<<<<<< HEAD
  PAYMENT_PROCESSING: {
    // switch off actual API calls in Payment Scheduler
    SWITCH: process.env.PAYMENT_PROCESSING_SWITCH || 'OFF',
    // the payment scheduler cron config
    CRON: process.env.PAYMENT_PROCESSING_CRON || '0 */5 * * * *',
    // the number of records processed by one time
    BATCH_SIZE: parseInt(process.env.PAYMENT_PROCESSING_BATCH_SIZE || 50),
    // in-progress expired to determine whether a record has been processed abnormally, moment duration format
    IN_PROGRESS_EXPIRED: process.env.IN_PROGRESS_EXPIRED || 'PT1H',
    // the number of max retry config
    MAX_RETRY_COUNT: parseInt(process.env.PAYMENT_PROCESSING_MAX_RETRY_COUNT || 10),
    // the time of retry base delay, unit: ms
    RETRY_BASE_DELAY: parseInt(process.env.PAYMENT_PROCESSING_RETRY_BASE_DELAY || 100),
    // the time of retry max delay, unit: ms
    RETRY_MAX_DELAY: parseInt(process.env.PAYMENT_PROCESSING_RETRY_MAX_DELAY || 10000),
    // the max time of one request, unit: ms
    PER_REQUEST_MAX_TIME: parseInt(process.env.PAYMENT_PROCESSING_PER_REQUEST_MAX_TIME || 30000),
    // the max time of one payment record, unit: ms
    PER_PAYMENT_MAX_TIME: parseInt(process.env.PAYMENT_PROCESSING_PER_PAYMENT_MAX_TIME || 60000),
    // the max records of payment of a minute
    PER_MINUTE_PAYMENT_MAX_COUNT: parseInt(process.env.PAYMENT_PROCESSING_PER_MINUTE_PAYMENT_MAX_COUNT || 12),
    // the max requests of challenge of a minute
    PER_MINUTE_CHALLENGE_REQUEST_MAX_COUNT: parseInt(process.env.PAYMENT_PROCESSING_PER_MINUTE_CHALLENGE_REQUEST_MAX_COUNT || 60),
    // the max requests of resource of a minute
    PER_MINUTE_RESOURCE_REQUEST_MAX_COUNT: parseInt(process.env.PAYMENT_PROCESSING_PER_MINUTE_CHALLENGE_REQUEST_MAX_COUNT || 20),
    // the default step fix delay, unit: ms
    FIX_DELAY_STEP: parseInt(process.env.PAYMENT_PROCESSING_FIX_DELAY_STEP || 500),
    // the fix delay between step one and step two, unit: ms
    FIX_DELAY_STEP_1_2: parseInt(process.env.PAYMENT_PROCESSING_FIX_DELAY_STEP_1_2 || process.env.PAYMENT_PROCESSING_FIX_DELAY_STEP || 500),
    // the fix delay between step two and step three, unit: ms
    FIX_DELAY_STEP_2_3: parseInt(process.env.PAYMENT_PROCESSING_FIX_DELAY_STEP_2_3 || process.env.PAYMENT_PROCESSING_FIX_DELAY_STEP || 500),
    // the fix delay between step three and step four, unit: ms
    FIX_DELAY_STEP_3_4: parseInt(process.env.PAYMENT_PROCESSING_FIX_DELAY_STEP_3_4 || process.env.PAYMENT_PROCESSING_FIX_DELAY_STEP || 500)
  }
=======
>>>>>>> 925d7bd8
}<|MERGE_RESOLUTION|>--- conflicted
+++ resolved
@@ -169,9 +169,8 @@
   ROLE_ID_SUBMITTER: process.env.ROLE_ID_SUBMITTER || '732339e7-8e30-49d7-9198-cccf9451e221',
   TYPE_ID_TASK: process.env.TYPE_ID_TASK || 'ecd58c69-238f-43a4-a4bb-d172719b9f31',
   DEFAULT_TIMELINE_TEMPLATE_ID: process.env.DEFAULT_TIMELINE_TEMPLATE_ID || '53a307ce-b4b3-4d6f-b9a1-3741a58f77e6',
-  DEFAULT_TRACK_ID: process.env.DEFAULT_TRACK_ID || '9b6fc876-f4d9-4ccb-9dfd-419247628825'
-
-<<<<<<< HEAD
+  DEFAULT_TRACK_ID: process.env.DEFAULT_TRACK_ID || '9b6fc876-f4d9-4ccb-9dfd-419247628825',
+
   PAYMENT_PROCESSING: {
     // switch off actual API calls in Payment Scheduler
     SWITCH: process.env.PAYMENT_PROCESSING_SWITCH || 'OFF',
@@ -206,6 +205,4 @@
     // the fix delay between step three and step four, unit: ms
     FIX_DELAY_STEP_3_4: parseInt(process.env.PAYMENT_PROCESSING_FIX_DELAY_STEP_3_4 || process.env.PAYMENT_PROCESSING_FIX_DELAY_STEP || 500)
   }
-=======
->>>>>>> 925d7bd8
 }