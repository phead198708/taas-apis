--- conflicted
+++ resolved
@@ -5916,9 +5916,4 @@
         - message
       properties:
         message:
-<<<<<<< HEAD
-          type: string
-
-=======
-          type: string
->>>>>>> 21ae6fad
+          type: string