/*
 * Handle events for Interview.
 */

const models = require('../models')
// const logger = require('../common/logger')
const teamService = require('../services/TeamService')

/**
 * Once we request Interview for a JobCandidate, the invitation emails to be sent out.
 *
 * @param {Object} payload the event payload
 * @returns {undefined}
 */
async function sendInvitationEmail (payload) {
  const interview = payload.value
  // get customer details via job candidate user
  const jobCandidate = await models.JobCandidate.findById(interview.jobCandidateId)
  const job = await jobCandidate.getJob()
  teamService.sendEmail({}, {
    template: 'interview-invitation',
    cc: [interview.hostEmail, ...interview.guestEmails],
    data: {
      interview_id: interview.id,
<<<<<<< HEAD
      interview_round: interview.round,
      interviewee_name: interview.guestNames,
=======
      interviewee_name: interview.guestNames[0],
>>>>>>> cf5201fb
      interviewer_name: interview.hostName,
      xai_template: '/' + interview.templateUrl,
      additional_interviewers_name: (interview.guestNames.slice(1)).join(','),
      interview_length: interview.duration,
      job_name: job.title
    }
  })
}

/**
 * Process interview request event.
 *
 * @param {Object} payload the event payload
 * @returns {undefined}
 */
async function processRequest (payload) {
  await sendInvitationEmail(payload)
}

module.exports = {
  processRequest
}<|MERGE_RESOLUTION|>--- conflicted
+++ resolved
@@ -22,12 +22,8 @@
     cc: [interview.hostEmail, ...interview.guestEmails],
     data: {
       interview_id: interview.id,
-<<<<<<< HEAD
       interview_round: interview.round,
-      interviewee_name: interview.guestNames,
-=======
       interviewee_name: interview.guestNames[0],
->>>>>>> cf5201fb
       interviewer_name: interview.hostName,
       xai_template: '/' + interview.templateUrl,
       additional_interviewers_name: (interview.guestNames.slice(1)).join(','),
