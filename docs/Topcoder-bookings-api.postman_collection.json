--- conflicted
+++ resolved
@@ -1,10 +1,6 @@
 {
 	"info": {
-<<<<<<< HEAD
 		"_postman_id": "f4cd931d-2cfb-4d3a-b31e-4a6a02317cb2",
-=======
-		"_postman_id": "282e8342-2d5a-4566-8509-f2f240a594a0",
->>>>>>> 44a26d27
 		"name": "Topcoder-bookings-api",
 		"schema": "https://schema.getpostman.com/json/collection/v2.1.0/collection.json"
 	},
@@ -18,11 +14,7 @@
 						{
 							"listen": "test",
 							"script": {
-<<<<<<< HEAD
 								"id": "72230770-0780-406e-b740-12fba4aac339",
-=======
-								"id": "a2236151-22f2-46c7-869a-858eb7da1ab8",
->>>>>>> 44a26d27
 								"exec": [
 									"var data = JSON.parse(responseBody);\r",
 									"postman.setEnvironmentVariable(\"jobId\",data.id);"
@@ -112,11 +104,7 @@
 						{
 							"listen": "test",
 							"script": {
-<<<<<<< HEAD
 								"id": "aa345d54-a75a-4702-9079-edf37f05fc28",
-=======
-								"id": "91236482-d7b2-4acd-a47d-e9f9ac833bad",
->>>>>>> 44a26d27
 								"exec": [
 									"var data = JSON.parse(responseBody);\r",
 									"postman.setEnvironmentVariable(\"jobId\",data.id);"
@@ -161,11 +149,7 @@
 						{
 							"listen": "test",
 							"script": {
-<<<<<<< HEAD
 								"id": "0351c210-4a5a-4514-8fe9-d6debb1c1bbb",
-=======
-								"id": "1e5b5bdf-6ff0-4d96-8018-8698bc359674",
->>>>>>> 44a26d27
 								"exec": [
 									"var data = JSON.parse(responseBody);",
 									"postman.setEnvironmentVariable(\"jobIdCreatedByMember\",data.id);"
@@ -210,11 +194,7 @@
 						{
 							"listen": "test",
 							"script": {
-<<<<<<< HEAD
 								"id": "bb2df571-ae1e-43d5-a3d1-fdd21cc85882",
-=======
-								"id": "0b469a8d-8119-4907-ac37-a69a1766754d",
->>>>>>> 44a26d27
 								"exec": [
 									""
 								],
@@ -258,11 +238,7 @@
 						{
 							"listen": "test",
 							"script": {
-<<<<<<< HEAD
 								"id": "8e8187ba-302f-43a4-b1e8-5116232dec57",
-=======
-								"id": "fec863ef-1db6-4008-8a9d-ef616e3cac4d",
->>>>>>> 44a26d27
 								"exec": [
 									""
 								],
@@ -1006,11 +982,7 @@
 						{
 							"listen": "test",
 							"script": {
-<<<<<<< HEAD
 								"id": "9c04dea6-d12d-4287-84e4-068ca7025e2a",
-=======
-								"id": "28720714-8006-4fd5-b3b8-0c588266bb5e",
->>>>>>> 44a26d27
 								"exec": [
 									"pm.test(\"Status code is 403\", function () {",
 									"    pm.response.to.have.status(403);",
@@ -1255,11 +1227,7 @@
 						{
 							"listen": "test",
 							"script": {
-<<<<<<< HEAD
 								"id": "a4e3f5a6-cc9b-419d-aa56-73aab3046d4b",
-=======
-								"id": "aa7fa1f8-cca2-4323-8266-ff4e770dae10",
->>>>>>> 44a26d27
 								"exec": [
 									"pm.test(\"Status code is 403\", function () {",
 									"    pm.response.to.have.status(403);",
@@ -1504,11 +1472,7 @@
 						{
 							"listen": "test",
 							"script": {
-<<<<<<< HEAD
 								"id": "bb287666-8bd5-411b-85a2-1739d1c43a5d",
-=======
-								"id": "8299d83c-e5c3-4639-8c4a-bf783f178fb2",
->>>>>>> 44a26d27
 								"exec": [
 									"pm.test(\"Status code is 403\", function () {",
 									"    pm.response.to.have.status(403);",
@@ -1627,11 +1591,7 @@
 						{
 							"listen": "test",
 							"script": {
-<<<<<<< HEAD
 								"id": "a4164751-2a2a-477e-82c7-897f71de1272",
-=======
-								"id": "cbee0ff6-5824-447c-915d-466bfd5242bc",
->>>>>>> 44a26d27
 								"exec": [
 									"var data = JSON.parse(responseBody);\r",
 									"postman.setEnvironmentVariable(\"jobCandidateId\",data.id);"
@@ -1676,11 +1636,7 @@
 						{
 							"listen": "test",
 							"script": {
-<<<<<<< HEAD
 								"id": "c9c1b298-f7f9-456b-bffe-77b5ba83f38c",
-=======
-								"id": "6a1b4404-55ef-40e8-981a-3cb9e960d6ea",
->>>>>>> 44a26d27
 								"exec": [
 									"var data = JSON.parse(responseBody);\r",
 									"postman.setEnvironmentVariable(\"jobCandidateIdCreatedByM2M\",data.id);"
@@ -1725,11 +1681,7 @@
 						{
 							"listen": "test",
 							"script": {
-<<<<<<< HEAD
 								"id": "107c325f-d111-418e-8d2f-84709e317a0e",
-=======
-								"id": "a42f6045-fdb2-4d61-8dd4-a919573f5d24",
->>>>>>> 44a26d27
 								"exec": [
 									"var data = JSON.parse(responseBody);\r",
 									"postman.setEnvironmentVariable(\"jobCandidateId\",data.id);"
@@ -1774,11 +1726,7 @@
 						{
 							"listen": "test",
 							"script": {
-<<<<<<< HEAD
 								"id": "ed118309-1cee-4795-8586-a6e4f3555ce2",
-=======
-								"id": "b133db18-fa52-4a59-9e35-5e7d340b7f1d",
->>>>>>> 44a26d27
 								"exec": [
 									"var data = JSON.parse(responseBody);\r",
 									"postman.setEnvironmentVariable(\"jobCandidateId\",data.id);"
@@ -1823,11 +1771,7 @@
 						{
 							"listen": "test",
 							"script": {
-<<<<<<< HEAD
 								"id": "7622898d-a47c-4631-8a82-da52b2de72cc",
-=======
-								"id": "6cd47ee8-4139-4309-8cb1-ceb74d2d06eb",
->>>>>>> 44a26d27
 								"exec": [
 									"var data = JSON.parse(responseBody);\r",
 									"postman.setEnvironmentVariable(\"jobCandidateId\",data.id);"
@@ -2872,11 +2816,7 @@
 						{
 							"listen": "test",
 							"script": {
-<<<<<<< HEAD
 								"id": "b6c5a8bf-da7a-4062-90c0-d53fa0920df5",
-=======
-								"id": "2722fecc-08fa-4d6e-9895-e7ed844f21c9",
->>>>>>> 44a26d27
 								"exec": [
 									"var data = JSON.parse(responseBody);\r",
 									"postman.setEnvironmentVariable(\"resourceBookingId\",data.id);"
@@ -2966,11 +2906,7 @@
 						{
 							"listen": "test",
 							"script": {
-<<<<<<< HEAD
 								"id": "46874c20-fb80-4c00-abae-1dc16871b3b4",
-=======
-								"id": "86edd7ff-eef6-4976-ae59-101fbe154e2c",
->>>>>>> 44a26d27
 								"exec": [
 									"var data = JSON.parse(responseBody);\r",
 									"postman.setEnvironmentVariable(\"resourceBookingId\",data.id);"
@@ -3015,11 +2951,7 @@
 						{
 							"listen": "test",
 							"script": {
-<<<<<<< HEAD
 								"id": "d6142f6d-92e3-4e99-9f67-bd19072103fa",
-=======
-								"id": "10be7afd-f528-4abf-a524-a9642678c436",
->>>>>>> 44a26d27
 								"exec": [
 									""
 								],
@@ -3063,11 +2995,7 @@
 						{
 							"listen": "test",
 							"script": {
-<<<<<<< HEAD
 								"id": "cb7bff90-167a-441e-960a-29bffc5bd01d",
-=======
-								"id": "ad50f131-aff8-4e32-acda-d647889d4dc3",
->>>>>>> 44a26d27
 								"exec": [
 									""
 								],
@@ -3111,11 +3039,7 @@
 						{
 							"listen": "test",
 							"script": {
-<<<<<<< HEAD
 								"id": "54827c9d-36fe-4b1d-95a9-7546cf174820",
-=======
-								"id": "ebe085f5-b1ce-455b-b147-c4c6f4cd4283",
->>>>>>> 44a26d27
 								"exec": [
 									""
 								],
