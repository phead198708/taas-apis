--- conflicted
+++ resolved
@@ -234,13 +234,8 @@
 | `npm run cov`                                                                                                             | Code Coverage Report.                                                                                                                              |
 | `npm run migrate`                                                                                                         | Run any migration files which haven't run yet.                                                                                                     |
 | `npm run migrate:undo`                                                                                                    | Revert most recent migration.                                                                                                                      |
-<<<<<<< HEAD
-| `npm run demo-payment-scheduler`                                                                                          | Create 1000 Work Periods Payment records in with status "scheduled" and various "amount"                                                           |
-=======
 | `npm run demo-payment-scheduler`                                                                                          | Create 1000 Work Periods Payment records in with status "scheduled" and various "amount"                                                                         |
 | `npm run emsi-mapping`                                                                                                    | mapping EMSI tags to topcoder skills                                                                          |
-
->>>>>>> c38ce836
 
 ## Import and Export data
 
