--- conflicted
+++ resolved
@@ -325,11 +325,7 @@
     subject: data.subject || template.subject,
     body: data.body || template.body
   }
-<<<<<<< HEAD
-  for (var key in subjectBody) {
-=======
   for (const key in subjectBody) {
->>>>>>> c0fca43c
     subjectBody[key] = await helper.substituteStringByObject(subjectBody[key], data.data)
   }
   const emailData = {
