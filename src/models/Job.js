--- conflicted
+++ resolved
@@ -104,43 +104,41 @@
         defaultValue: false,
         allowNull: false
       },
-<<<<<<< HEAD
       minSalary: {
         field: 'min_salary',
         type: Sequelize.INTEGER,
-        allowNull: false
+        allowNull: true
       },
       maxSalary: {
         field: 'max_salary',
         type: Sequelize.INTEGER,
-        allowNull: false
+        allowNull: true
       },
       hoursPerWeek: {
         field: 'hours_per_week',
         type: Sequelize.INTEGER,
-        allowNull: false
+        allowNull: true
       },
       jobLocation: {
         field: 'job_location',
         type: Sequelize.STRING(255),
-        allowNull: false
+        allowNull: true
       },
       jobTimezone: {
         field: 'job_timezone',
         type: Sequelize.STRING(128),
-        allowNull: false
+        allowNull: true
       },
       currency: {
         field: 'currency',
         type: Sequelize.STRING(30),
-        allowNull: false
-=======
+        allowNull: true
+      },
       roleIds: {
         field: 'role_ids',
         type: Sequelize.ARRAY({
           type: Sequelize.UUID
         })
->>>>>>> 9dd817c1
       },
       createdBy: {
         field: 'created_by',
