--- conflicted
+++ resolved
@@ -112,12 +112,8 @@
  */
 async function updateResourceBooking (currentUser, id, data) {
   const resourceBooking = await ResourceBooking.findById(id)
-<<<<<<< HEAD
   const isDiffStatus = resourceBooking.status !== data.status
-  if (!currentUser.isBookingManager) {
-=======
   if (!currentUser.isBookingManager && !currentUser.isMachine) {
->>>>>>> c79d11d3
     const connect = await helper.isConnectMember(resourceBooking.dataValues.projectId, currentUser.jwtToken)
     if (!connect) {
       throw new errors.ForbiddenError('You are not allowed to perform this action!')
