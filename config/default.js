--- conflicted
+++ resolved
@@ -119,7 +119,13 @@
   TAAS_WORK_PERIOD_UPDATE_TOPIC: process.env.TAAS_WORK_PERIOD_UPDATE_TOPIC || 'taas.workperiod.update',
   // the delete work period entity Kafka message topic
   TAAS_WORK_PERIOD_DELETE_TOPIC: process.env.TAAS_WORK_PERIOD_DELETE_TOPIC || 'taas.workperiod.delete',
-<<<<<<< HEAD
+  // topics for work period payment service
+  // the create work period payment entity Kafka message topic
+  TAAS_WORK_PERIOD_PAYMENT_CREATE_TOPIC: process.env.TAAS_WORK_PERIOD_PAYMENT_CREATE_TOPIC || 'taas.workperiodpayment.create',
+  // the update work period payment entity Kafka message topic
+  TAAS_WORK_PERIOD_PAYMENT_UPDATE_TOPIC: process.env.TAAS_WORK_PERIOD_PAYMENT_UPDATE_TOPIC || 'taas.workperiodpayment.update',
+  // the delete work period payment entity Kafka message topic
+  TAAS_WORK_PERIOD_PAYMENT_DELETE_TOPIC: process.env.TAAS_WORK_PERIOD_PAYMENT_DELETE_TOPIC || 'taas.workperiodpayment.delete',
   // topics for interview service
   // the request interview Kafka message topic
   TAAS_INTERVIEW_REQUEST_TOPIC: process.env.TAAS_INTERVIEW_REQUEST_TOPIC || 'taas.interview.requested',
@@ -127,15 +133,6 @@
   TAAS_INTERVIEW_UPDATE_TOPIC: process.env.TAAS_INTERVIEW_UPDATE_TOPIC || 'taas.interview.update',
   // the interview bulk update Kafka message topic
   TAAS_INTERVIEW_BULK_UPDATE_TOPIC: process.env.TAAS_INTERVIEW_BULK_UPDATE_TOPIC || 'taas.interview.bulkUpdate',
-=======
-  // topics for work period payment service
-  // the create work period payment entity Kafka message topic
-  TAAS_WORK_PERIOD_PAYMENT_CREATE_TOPIC: process.env.TAAS_WORK_PERIOD_PAYMENT_CREATE_TOPIC || 'taas.workperiodpayment.create',
-  // the update work period payment entity Kafka message topic
-  TAAS_WORK_PERIOD_PAYMENT_UPDATE_TOPIC: process.env.TAAS_WORK_PERIOD_PAYMENT_UPDATE_TOPIC || 'taas.workperiodpayment.update',
-  // the delete work period payment entity Kafka message topic
-  TAAS_WORK_PERIOD_PAYMENT_DELETE_TOPIC: process.env.TAAS_WORK_PERIOD_PAYMENT_DELETE_TOPIC || 'taas.workperiodpayment.delete',
->>>>>>> 04fe63db
 
   // the Kafka message topic for sending email
   EMAIL_TOPIC: process.env.EMAIL_TOPIC || 'external.action.email',
